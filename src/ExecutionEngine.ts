--- conflicted
+++ resolved
@@ -94,7 +94,6 @@
     if (nodeConfig?.apiType == 'ollama') {
       config.baseUrl = nodeConfig.ollamaUrl || globalConfig?.ollama_base_url || DEFAULT_LOCALHOST_URL;
       config.type = 'ollama';
-<<<<<<< HEAD
     } else if (nodeConfig?.apiType == 'openai') {
       config.baseUrl = nodeConfig.openaiUrl || DEFAULT_LOCALHOST_URL;
       config.type = 'openai';
@@ -103,20 +102,7 @@
       config.baseUrl = nodeConfig.litellmUrl || DEFAULT_LOCALHOST_URL;
       config.type = 'litellm';
       config.apiKey = nodeConfig.apiKey;
-=======
-    } else if (nodeConfig?.apiType == 'openai' || nodeConfig?.apiType == 'litellm') {
-      if (nodeConfig.apiType == 'openai') {
-        config.baseUrl = nodeConfig.openaiUrl || globalConfig?.openai_base_url || DEFAULT_LOCALHOST_URL;
-        config.type = 'openai';
-        config.apiKey = nodeConfig.apiKey || globalConfig?.openai_api_key;
-      } else {
-        const litellmUrl = nodeConfig.litellmUrl || globalConfig?.litellm_base_url || DEFAULT_LOCALHOST_URL;
-        config.baseUrl = litellmUrl;
-        config.litellmUrl = litellmUrl;
-        config.type = 'litellm';
-        config.apiKey = nodeConfig.apiKey || globalConfig?.openai_api_key;
-      }
->>>>>>> 58559599
+
     }
   }
 
